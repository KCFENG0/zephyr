# SPDX-License-Identifier: Apache-2.0

zephyr_library()

zephyr_library_sources_ifdef(CONFIG_ESPI_XEC		espi_mchp_xec.c)
<<<<<<< HEAD
zephyr_library_sources_ifdef(CONFIG_ESPI_NPCX           espi_npcx.c)
zephyr_library_sources_ifdef(CONFIG_ESPI_NPCX           host_subs_npcx.c)
zephyr_library_sources_ifdef(CONFIG_USERSPACE           espi_handlers.c)
zephyr_library_sources_ifdef(CONFIG_ESPI_EMUL           espi_emul.c)
zephyr_library_sources_ifdef(CONFIG_ESPI_ASPEED         espi_aspeed.c)
=======
zephyr_library_sources_ifdef(CONFIG_ESPI_NPCX		espi_npcx.c)
zephyr_library_sources_ifdef(CONFIG_ESPI_NPCX		host_subs_npcx.c)
zephyr_library_sources_ifdef(CONFIG_USERSPACE		espi_handlers.c)
zephyr_library_sources_ifdef(CONFIG_ESPI_EMUL		espi_emul.c)
zephyr_library_sources_ifdef(CONFIG_ESPI_SAF		espi_saf_mchp_xec.c)
>>>>>>> d5a1a22b
<|MERGE_RESOLUTION|>--- conflicted
+++ resolved
@@ -3,16 +3,9 @@
 zephyr_library()
 
 zephyr_library_sources_ifdef(CONFIG_ESPI_XEC		espi_mchp_xec.c)
-<<<<<<< HEAD
-zephyr_library_sources_ifdef(CONFIG_ESPI_NPCX           espi_npcx.c)
-zephyr_library_sources_ifdef(CONFIG_ESPI_NPCX           host_subs_npcx.c)
-zephyr_library_sources_ifdef(CONFIG_USERSPACE           espi_handlers.c)
-zephyr_library_sources_ifdef(CONFIG_ESPI_EMUL           espi_emul.c)
-zephyr_library_sources_ifdef(CONFIG_ESPI_ASPEED         espi_aspeed.c)
-=======
 zephyr_library_sources_ifdef(CONFIG_ESPI_NPCX		espi_npcx.c)
 zephyr_library_sources_ifdef(CONFIG_ESPI_NPCX		host_subs_npcx.c)
 zephyr_library_sources_ifdef(CONFIG_USERSPACE		espi_handlers.c)
 zephyr_library_sources_ifdef(CONFIG_ESPI_EMUL		espi_emul.c)
-zephyr_library_sources_ifdef(CONFIG_ESPI_SAF		espi_saf_mchp_xec.c)
->>>>>>> d5a1a22b
+zephyr_library_sources_ifdef(CONFIG_ESPI_ASPEED         espi_aspeed.c)
+zephyr_library_sources_ifdef(CONFIG_ESPI_SAF		espi_saf_mchp_xec.c)