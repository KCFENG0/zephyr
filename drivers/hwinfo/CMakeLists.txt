# SPDX-License-Identifier: Apache-2.0

zephyr_sources_ifdef(CONFIG_USERSPACE   hwinfo_handlers.c)
zephyr_sources_ifdef(CONFIG_HWINFO      hwinfo_weak_impl.c)

zephyr_sources_ifdef(CONFIG_HWINFO_STM32      hwinfo_stm32.c)
zephyr_sources_ifdef(CONFIG_HWINFO_NRF        hwinfo_nrf.c)
zephyr_sources_ifdef(CONFIG_HWINFO_MCUX_SIM   hwinfo_mcux_sim.c)
zephyr_sources_ifdef(CONFIG_HWINFO_ESP32      hwinfo_esp32.c)
zephyr_sources_ifdef(CONFIG_HWINFO_IMXRT      hwinfo_imxrt.c)
zephyr_sources_ifdef(CONFIG_HWINFO_SAM        hwinfo_sam.c)
zephyr_sources_ifdef(CONFIG_HWINFO_SAM4L      hwinfo_sam4l.c)
zephyr_sources_ifdef(CONFIG_HWINFO_SAM0       hwinfo_sam0.c)
zephyr_sources_ifdef(CONFIG_HWINFO_LITEX      hwinfo_litex.c)
zephyr_sources_ifdef(CONFIG_HWINFO_PSOC6      hwinfo_psoc6.c)
<<<<<<< HEAD
zephyr_sources_ifdef(CONFIG_HWINFO_ASPEED     hwinfo_aspeed.c)
=======
zephyr_sources_ifdef(CONFIG_HWINFO_GECKO      hwinfo_gecko.c)
>>>>>>> d5a1a22b
zephyr_sources_ifdef(CONFIG_HWINFO_SHELL hwinfo_shell.c)<|MERGE_RESOLUTION|>--- conflicted
+++ resolved
@@ -13,9 +13,6 @@
 zephyr_sources_ifdef(CONFIG_HWINFO_SAM0       hwinfo_sam0.c)
 zephyr_sources_ifdef(CONFIG_HWINFO_LITEX      hwinfo_litex.c)
 zephyr_sources_ifdef(CONFIG_HWINFO_PSOC6      hwinfo_psoc6.c)
-<<<<<<< HEAD
 zephyr_sources_ifdef(CONFIG_HWINFO_ASPEED     hwinfo_aspeed.c)
-=======
 zephyr_sources_ifdef(CONFIG_HWINFO_GECKO      hwinfo_gecko.c)
->>>>>>> d5a1a22b
 zephyr_sources_ifdef(CONFIG_HWINFO_SHELL hwinfo_shell.c)